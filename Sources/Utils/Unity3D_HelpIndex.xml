<!-- Index file for Unity3D methods help -->
<<<<<<< HEAD
<!-- v5, 07.12.2017 -->
=======
<!-- v4, 06.23.2017 -->
>>>>>>> e84317f5
<index>

<!--************ TYPES ************-->
<item name="T:UnityEngine.GameObject">
  <seealso href="https://docs.unity3d.com/ScriptReference/GameObject.html">Untiy3D: GameObject</seealso>
</item>
<item name="T:UnityEngine.Renderer">
  <seealso href="https://docs.unity3d.com/ScriptReference/Renderer.html">Untiy3D: Renderer</seealso>
</item>
<item name="T:UnityEngine.Transform">
  <seealso href="https://docs.unity3d.com/ScriptReference/Transform.html">Untiy3D: Transform</seealso>
</item>
<item name="T:UnityEngine.Vector3">
  <seealso href="https://docs.unity3d.com/ScriptReference/Vector3.html">Untiy3D: Vector3</seealso>
</item>
<item name="T:UnityEngine.GUI.DragWindow">
  <seealso href="https://docs.unity3d.com/ScriptReference/GUI.DragWindow.html">Untiy3D: GUI.DragWindow</seealso>
</item>
<item name="T:UnityEngine.GUI.color">
  <seealso href="https://docs.unity3d.com/ScriptReference/GUI-color.html">Untiy3D: GUI.color</seealso>
</item>
<item name="T:UnityEngine.GUI.contentColor">
  <seealso href="https://docs.unity3d.com/ScriptReference/GUI-contentColor.html">Untiy3D: GUI.contentColor</seealso>
</item>
<item name="T:UnityEngine.GUI.backgroundColor">
  <seealso href="https://docs.unity3d.com/ScriptReference/GUI-backgroundColor.html">Untiy3D: GUI.backgroundColor</seealso>
</item>

</index><|MERGE_RESOLUTION|>--- conflicted
+++ resolved
@@ -1,9 +1,5 @@
 <!-- Index file for Unity3D methods help -->
-<<<<<<< HEAD
 <!-- v5, 07.12.2017 -->
-=======
-<!-- v4, 06.23.2017 -->
->>>>>>> e84317f5
 <index>
 
 <!--************ TYPES ************-->
