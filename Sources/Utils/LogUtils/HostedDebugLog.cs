﻿// Kerbal Development tools.
// Author: igor.zavoychinskiy@gmail.com
// This software is distributed under Public domain license.

using System.Linq;
using UnityEngine;

namespace KSPDev.LogUtils {

/// <summary>Helper class to log a record which is bound to a specific object.</summary>
/// <remarks>
/// <para>
/// It may be useful when there are situations that relate to a specific instance of the commong
/// KSP objects. Like <see cref="Part"/>, <see cref="PartModule"/>, <see cref="Transform"/>, etc.
/// With the hosted logging there will be no need to manually designate for which object the
/// record is being logged.
/// </para>
/// <para>
/// Another benefit of this logging class is that it can better resolve the aruments of certain
/// types. E.g. when logging out a value referring a <see cref="Transform"/> type, the resulted
/// record will represent a full hierrachy path instead of just the object name. See
/// <see cref="ObjectToString"/> for the full list of the supported types.
/// </para>
/// <para>
/// This class has many methods that do exactly the same stuff. They are added for the sake of
/// better type checking to eliminate the case when the call has no host object provided.
/// </para>
/// </remarks>
/// <example><code source="Examples/LogUtils/HostedDebugLog-Examples.cs" region="HostedDebugLog1"/></example>
/// <seealso cref="ObjectToString"/>
public static class HostedDebugLog {
  /// <summary>Logs a formatted INFO message with a host identifier.</summary>
  /// <param name="host">
  /// The host object which is bound to the log record. It can be <c>null</c>.
  /// </param>
  /// <param name="format">The format string for the log message.</param>
  /// <param name="args">The arguments for the format string.</param>
  /// <example><code source="Examples/LogUtils/HostedDebugLog-Examples.cs" region="HostedDebugLog1"/></example>
  /// <seealso cref="ObjectToString"/>
  public static void Info(Part host, string format, params object[] args) {
    Debug.logger.LogFormat(LogType.Log, ObjectToString(host) + " "  + format,
                           args.Select(x => ObjectToString(x)).ToArray());
  }

  /// <inheritdoc cref="Info(Part,string,object[])"/>
  public static void Info(PartModule host, string format, params object[] args) {
    Debug.logger.LogFormat(LogType.Log, ObjectToString(host) + " "  + format,
                           args.Select(x => ObjectToString(x)).ToArray());
  }

  /// <inheritdoc cref="Info(Part,string,object[])"/>
  public static void Info(Transform host, string format, params object[] args) {
    Debug.logger.LogFormat(LogType.Log, ObjectToString(host) + " "  + format,
                           args.Select(x => ObjectToString(x)).ToArray());
  }

  /// <summary>Logs a formatted WARNING message with a host identifier.</summary>
  /// <inheritdoc cref="Info(Part,string,object[])"/>
  public static void Warning(Part host, string format, params object[] args) {
    Debug.logger.LogFormat(LogType.Warning, ObjectToString(host) + " " + format,
                           args.Select(x => ObjectToString(x)).ToArray());
  }

  /// <inheritdoc cref="Warning(Part,string,object[])"/>
  public static void Warning(PartModule host, string format, params object[] args) {
    Debug.logger.LogFormat(LogType.Warning, ObjectToString(host) + " " + format,
                           args.Select(x => ObjectToString(x)).ToArray());
  }

  /// <inheritdoc cref="Warning(Part,string,object[])"/>
  public static void Warning(Transform host, string format, params object[] args) {
    Debug.logger.LogFormat(LogType.Warning, ObjectToString(host) + " " + format,
                           args.Select(x => ObjectToString(x)).ToArray());
  }

  /// <summary>Logs a formatted ERROR message with a host identifier.</summary>
  /// <inheritdoc cref="Info(Part,string,object[])"/>
  public static void Error(Part host, string format, params object[] args) {
    Log(LogType.Error, host, format, args);
  }

  /// <inheritdoc cref="Error(Part,string,object[])"/>
  public static void Error(PartModule host, string format, params object[] args) {
    Log(LogType.Error, host, format, args);
  }

  /// <inheritdoc cref="Error(Part,string,object[])"/>
  public static void Error(Transform host, string format, params object[] args) {
    Log(LogType.Error, host, format, args);
  }

  /// <summary>Generic method to emit a hosted log record.</summary>
  /// <param name="type">The type of the log record.</param>
  /// <param name="host">
  /// The host object which is bound to the log record. It can be <c>null</c>.
  /// </param>
  /// <param name="format">The format string for the log message.</param>
  /// <param name="args">The arguments for the format string.</param>
  /// <seealso cref="ObjectToString"/>
  public static void Log(LogType type, object host, string format, params object[] args) {
    Debug.logger.LogFormat(type, ObjectToString(host) + " " + format,
                           args.Select(x => ObjectToString(x)).ToArray());
  }

  /// <summary>Helper method to make a user friendly object name for the logs.</summary>
  /// <remarks>
  /// This method is much more intelligent than a regular <c>ToString()</c>, it can detect some
  /// common types and give a more context on them while keeping the output short. The currently
  /// supported object types are:
  /// <list type="bullet">
  /// <item><see cref="Part"/>. The string will have a part ID.</item>
  /// <item><see cref="PartModule"/>. The string will have a part ID and a module index.</item>
  /// <item>
  /// <see cref="Component"/>. The string will have a full path in the game objects hirerachy.
  /// </item>
  /// </list>
  /// <para>The other types are stringified via a regular <c>ToString()</c> call.</para>
  /// </remarks>
  /// <param name="obj">The object to stringify. It can be <c>null</c>.</param>
  /// <returns>A human friendly string which identifies the host.</returns>
<<<<<<< HEAD
=======
  /// <include file="KSPAPI_HelpIndex.xml" path="//item[@name='T:Part']"/>
  /// <include file="KSPAPI_HelpIndex.xml" path="//item[@name='T:PartModule']"/>
  /// <include file="Unity3D_HelpIndex.xml" path="//item[@name='T:UnityEngine.Transform']"/>
  /// <include file="Unity3D_HelpIndex.xml" path="//item[@name='T:UnityEngine.GameObject']"/>
>>>>>>> e84317f5
  public static string ObjectToString(object obj) {
    if (obj == null) {
      return "[NULL]";
    }
    var partHost = obj as Part;
    if (partHost != null) {
      return "[Part:" + DbgFormatter.PartId(partHost) + "]";
    }
    var moduleHost = obj as PartModule;
    if (moduleHost != null) {
      var moduleNum = moduleHost.part.Modules.IndexOf(moduleHost);
      return "[Part:" + DbgFormatter.PartId(moduleHost.part) + "#Module:" + moduleNum + "]";
    }
    var componentHost = obj as Component;
    if (componentHost != null) {
      return "[" + componentHost.GetType().Name + ":"
          + DbgFormatter.TranformPath(componentHost.transform) + "]";
    }
    return obj.ToString();
  }
}

}  // namespace<|MERGE_RESOLUTION|>--- conflicted
+++ resolved
@@ -118,13 +118,10 @@
   /// </remarks>
   /// <param name="obj">The object to stringify. It can be <c>null</c>.</param>
   /// <returns>A human friendly string which identifies the host.</returns>
-<<<<<<< HEAD
-=======
   /// <include file="KSPAPI_HelpIndex.xml" path="//item[@name='T:Part']"/>
   /// <include file="KSPAPI_HelpIndex.xml" path="//item[@name='T:PartModule']"/>
   /// <include file="Unity3D_HelpIndex.xml" path="//item[@name='T:UnityEngine.Transform']"/>
   /// <include file="Unity3D_HelpIndex.xml" path="//item[@name='T:UnityEngine.GameObject']"/>
->>>>>>> e84317f5
   public static string ObjectToString(object obj) {
     if (obj == null) {
       return "[NULL]";
